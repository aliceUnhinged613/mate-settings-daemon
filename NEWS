--- conflicted
+++ resolved
@@ -1,12 +1,7 @@
-<<<<<<< HEAD
 1.9.2
-  *
-=======
-1.9.x
   * Port media-keys plugin to libmatemixer
   * Remove GStreamer bits, make libmatemixer, libcanberra and PulseAudio
     optional dependencies
->>>>>>> be56b0f8
 
 1.8.0
   * Add GTK3 support
